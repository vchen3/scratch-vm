--- conflicted
+++ resolved
@@ -11,13 +11,6 @@
   },
   "main": "./dist.js",
   "scripts": {
-<<<<<<< HEAD
-    "prepublish": "./node_modules/.bin/webpack --bail",
-    "start": "webpack-dev-server",
-    "build": "webpack --colors --progress",
-    "test": "make test",
-    "watch": "webpack --colors --progress --watch",
-=======
     "build": "./node_modules/.bin/webpack --progress --colors --bail",
     "coverage": "./node_modules/.bin/tap ./test/{unit,integration}/*.js --coverage --coverage-report=lcov",
     "deploy": "touch playground/.nojekyll && ./node_modules/.bin/gh-pages -t -d playground -m \"Build for $(git log --pretty=format:%H -n1)\"",
@@ -28,7 +21,6 @@
     "tap": "./node_modules/.bin/tap ./test/{unit,integration}/*.js",
     "test": "npm run lint && npm run tap",
     "watch": "./node_modules/.bin/webpack --progress --colors --watch",
->>>>>>> 2ae9dd28
     "version": "./node_modules/.bin/json -f package.json -I -e \"this.repository.sha = '$(git log -n1 --pretty=format:%H)'\""
   },
   "devDependencies": {
@@ -45,14 +37,9 @@
     "lodash.defaultsdeep": "4.6.0",
     "minilog": "3.0.1",
     "promise": "7.1.1",
-<<<<<<< HEAD
-    "scratch-audioengine": "^0.1.0-prepublish",
-    "scratch-blocks": "^0.1.0-prepublish",
-    "scratch-render": "^0.1.0-prepublish",
-=======
+    "scratch-audioengine": "latest",
     "scratch-blocks": "latest",
     "scratch-render": "latest",
->>>>>>> 2ae9dd28
     "script-loader": "0.7.0",
     "stats.js": "0.16.0",
     "tap": "5.7.1",
